--- conflicted
+++ resolved
@@ -657,7 +657,6 @@
                 return self.strategy.launcher.launch(trainer_fn, *args, trainer=self, **kwargs)
             else:
                 return trainer_fn(*args, **kwargs)
-<<<<<<< HEAD
 
         except _TunerExitException as exception:
             self.state.status = TrainerStatus.FINISHED
@@ -668,10 +667,7 @@
             self._teardown()
             self.state.stage = None
 
-        # TODO: treat KeyboardInterrupt as BaseException (delete the code below) in v1.7
-=======
         # TODO(awaelchli): Unify both exceptions below, where `KeyboardError` doesn't re-raise
->>>>>>> bdb6e403
         except KeyboardInterrupt as exception:
             rank_zero_warn("Detected KeyboardInterrupt, attempting graceful shutdown...")
             # user could press Ctrl+c many times... only shutdown once
