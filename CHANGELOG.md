--- conflicted
+++ resolved
@@ -22,10 +22,8 @@
     * Add logic to reload the states across data loading components ([#10699](https://github.com/PyTorchLightning/pytorch-lightning/issues/10699))
     * Cleanup some fault tolerant utilities ([#10703](https://github.com/PyTorchLightning/pytorch-lightning/issues/10703))
     * Enable Fault Tolerant Manual Training ([#10707](https://github.com/PyTorchLightning/pytorch-lightning/issues/10707))
-<<<<<<< HEAD
     * Broadcast the `_terminate_gracefully` to all processes and add support for DDP ([#10638](https://github.com/PyTorchLightning/pytorch-lightning/issues/10638))
-=======
->>>>>>> 0066ff01
+
 
 - Added support for re-instantiation of custom (subclasses of) `DataLoaders` returned in the `*_dataloader()` methods, i.e., automatic replacement of samplers now works with custom types of `DataLoader` ([#10680](https://github.com/PyTorchLightning/pytorch-lightning/issues/10639))
 
